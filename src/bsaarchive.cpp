/*
Mod Organizer BSA handling

Copyright (C) 2012 Sebastian Herbord. All rights reserved.

This library is free software; you can redistribute it and/or
modify it under the terms of the GNU Lesser General Public
License as published by the Free Software Foundation; either
version 3 of the License, or (at your option) any later version.

This library is distributed in the hope that it will be useful,
but WITHOUT ANY WARRANTY; without even the implied warranty of
MERCHANTABILITY or FITNESS FOR A PARTICULAR PURPOSE.  See the GNU
Lesser General Public License for more details.

You should have received a copy of the GNU Lesser General Public
License along with this library; if not, write to the Free Software
Foundation, Inc., 51 Franklin Street, Fifth Floor, Boston, MA  02110-1301  USA
*/

#include "bsaarchive.h"
#include "bsaexception.h"
#include "bsafile.h"
#include "bsafolder.h"
#include <cstring>
#include <fstream>
#include <iostream>
#include <algorithm>
#include <queue>
#include <memory>
#include <boost/shared_array.hpp>
#include <boost/thread.hpp>
#include <boost/interprocess/sync/scoped_lock.hpp>
#include <boost/interprocess/sync/interprocess_semaphore.hpp>
#include <zlib.h>
#include <lz4frame.h>
#include <sys/stat.h>
#define WIN32_LEAN_AND_MEAN
#include <Windows.h>

using std::fstream;

using namespace boost::posix_time;

namespace BSA {

Archive::Archive()
  : m_RootFolder(new Folder),
    m_ArchiveFlags(FLAG_HASDIRNAMES | FLAG_HASFILENAMES),
    m_Type(TYPE_SKYRIM)
{
}


Archive::~Archive()
{
  if (m_File.is_open()) {
    m_File.close();
  }
}


ArchiveType Archive::typeFromID(BSAULong typeID)
{
  switch (typeID) {
    case 0x100: return TYPE_MORROWIND;
    case 0x67: return TYPE_OBLIVION;
    case 0x68: return TYPE_FALLOUT3;
    case 0x69: return TYPE_SKYRIMSE;
    case 0x01: return TYPE_FALLOUT4;
    default: throw data_invalid_exception(makeString("invalid type %d", typeID));
  }
}


BSAULong Archive::typeToID(ArchiveType type)
{
  switch (type) {
    case TYPE_MORROWIND: return 0x100;
    case TYPE_OBLIVION: return 0x67;
    case TYPE_FALLOUT3: return 0x68;
    case TYPE_SKYRIMSE: return 0x69;
    case TYPE_FALLOUT4: return 0x01;
    default: throw data_invalid_exception(makeString("invalid type %d", type));
  }
}


Archive::Header Archive::readHeader(std::fstream &infile)
{
  Header result;

  result.fileIdentifier = readType<uint32_t>(infile);
  if (result.fileIdentifier != 0x00415342 && result.fileIdentifier != 0x58445442 && result.fileIdentifier != 0x00000100) {
    throw data_invalid_exception(makeString("not a bsa or ba2 file"));
  }

  if (result.fileIdentifier != 0x00000100) {
    ArchiveType type = typeFromID(readType<BSAUInt>(infile));
    if (type == TYPE_FALLOUT4) {
      result.type = type;
      infile.read(result.archType, 4);
<<<<<<< HEAD
      result.fileCount = readType<BSAUInt>(infile);
      result.nameTableOffset = readType<BSAHash>(infile);
=======
      result.archType[4] = '\0';
      result.fileCount = readType<BSAUInt>(infile);
      result.nameTableOffset = readType<BSAHash>(infile);
      result.archiveFlags = FLAG_HASDIRNAMES | FLAG_HASFILENAMES;
>>>>>>> 03e80fba
    }
    else {
      result.type = type;
      result.offset = readType<BSAUInt>(infile);
      result.archiveFlags = readType<BSAUInt>(infile);
      result.folderCount = readType<BSAUInt>(infile);
      result.fileCount = readType<BSAUInt>(infile);
      result.folderNameLength = readType<BSAUInt>(infile);
      result.fileNameLength = readType<BSAUInt>(infile);
      result.fileFlags = readType<BSAUInt>(infile);
    }
  } else {
    result.type = TYPE_MORROWIND;
    result.offset = readType<BSAUInt>(infile);
    result.fileCount = readType<BSAUInt>(infile);
<<<<<<< HEAD
=======
    result.archiveFlags = FLAG_HASDIRNAMES | FLAG_HASFILENAMES;
>>>>>>> 03e80fba
  }

  return result;
}


EErrorCode Archive::read(const char* fileName, bool testHashes)
{
  m_File.open(fileName, fstream::in | fstream::binary);
  if (!m_File.is_open()) {
    return ERROR_FILENOTFOUND;
  }
  m_File.exceptions(std::ios_base::badbit);
  try {
    Header header;
    try {
      header = readHeader(m_File);
    } catch (const data_invalid_exception &e) {
      throw data_invalid_exception(makeString("%s (filename: %s)", e.what(), fileName));
    }
    m_ArchiveFlags = header.archiveFlags;
    m_Type = header.type;
    if (m_Type == TYPE_FALLOUT4) {
      std::vector<Folder::Ptr> folders;

      m_File.seekg(header.nameTableOffset);

      std::vector<std::string> fileNames;
      for (unsigned int i = 0; i < header.fileCount; ++i) {
        BSAUShort length = readType<BSAUShort>(m_File);

        char *file = new char[length+1];
        m_File.read(file, length);
        file[length] = '\0';

        fileNames.push_back(file);
        delete[] file;
      }
      if (strcmp(header.archType, "GNRL") == 0) {
        m_File.seekg(24, std::ios::beg);
        for (unsigned int i = 0; i < header.fileCount; ++i) {
          BSAUInt nameHash = readType<BSAUInt>(m_File);
          char *extension = new char[4];
          m_File.read(extension, 4);
          BSAUInt dirHash = readType<BSAUInt>(m_File);
          m_File.seekg(4, std::ios::cur);
          BSAHash offset = readType<BSAHash>(m_File);
          BSAUInt packedSize = readType<BSAUInt>(m_File);
          BSAUInt unpackedSize = readType<BSAUInt>(m_File);
          m_File.seekg(4, std::ios::cur);
          Folder::Ptr newDir = m_RootFolder->addFolderFromFile(fileNames[i], packedSize, offset, unpackedSize, {}, std::vector<FO4TextureChunk>());
          if (std::find(folders.begin(), folders.end(), newDir) == folders.end())
            folders.push_back(newDir);
          delete[] extension;
        }
      } else if (strcmp(header.archType, "DX10") == 0) {
        m_File.seekg(24, std::ios::beg);
        for (unsigned int i = 0; i < header.fileCount; ++i) {
          FO4TextureHeader texHeader = readType<FO4TextureHeader>(m_File);
          std::vector<FO4TextureChunk> chunks;
          for (unsigned int j = 0; j < texHeader.chunkNumber; ++j) {
            FO4TextureChunk chunk = readType<FO4TextureChunk>(m_File);
            chunks.push_back(chunk);
          }
          Folder::Ptr newDir = m_RootFolder->addFolderFromFile(fileNames[i], chunks[0].packedSize, chunks[0].offset, chunks[0].unpackedSize, texHeader, chunks);
          if (std::find(folders.begin(), folders.end(), newDir) == folders.end())
            folders.push_back(newDir);
        }
      }

      return ERROR_NONE;
    } else if (m_Type == TYPE_MORROWIND) {
      std::vector<Folder::Ptr> folders;
      BSAUInt dataOffset = 12 + header.offset + header.fileCount * 8;

      std::vector<MorrowindFileOffset> fileSizeOffset(header.fileCount);
      m_File.read((char *)fileSizeOffset.data(), header.fileCount * sizeof(MorrowindFileOffset));
      std::vector<BSAUInt> fileNameOffset(header.fileCount);
      m_File.read((char *)fileNameOffset.data(), header.fileCount * sizeof(BSAUInt));
      BSAUInt last = header.offset - 12 * header.fileCount;
      for (uint32_t i = 0; i < header.fileCount; ++i) {
        uint32_t index = 0;
        if (i + 1 == header.fileCount)
          index = last;
        else
          index = fileNameOffset[i + 1] - fileNameOffset[i];
        char *filePath = new char[index + 1];
        m_File.read(filePath, index);
        filePath[index] = '\0';

        Folder::Ptr newDir = m_RootFolder->addFolderFromFile(filePath, fileSizeOffset[i].size, dataOffset + fileSizeOffset[i].offset, 0, {}, std::vector<FO4TextureChunk>());
        if (std::find(folders.begin(), folders.end(), newDir) == folders.end())
          folders.push_back(newDir);

        delete[] filePath;
      }
      return ERROR_NONE;
    } else if (m_Type == TYPE_MORROWIND) {
      std::vector<Folder::Ptr> folders;
      BSAUInt dataOffset = 12 + header.offset + header.fileCount * 8;

      std::vector<MorrowindFileOffset> fileSizeOffset(header.fileCount);
      m_File.read((char *)fileSizeOffset.data(), header.fileCount * sizeof(MorrowindFileOffset));
      std::vector<BSAUInt> fileNameOffset(header.fileCount);
      m_File.read((char *)fileNameOffset.data(), header.fileCount * sizeof(BSAUInt));
      BSAUInt last = header.offset - 12 * header.fileCount;
      for (uint32_t i = 0; i < header.fileCount; ++i) {
        uint32_t index = 0;
        if (i + 1 == header.fileCount)
          index = last;
        else
          index = fileNameOffset[i + 1] - fileNameOffset[i];
        char *fileName = new char[index + 1];
        m_File.read(fileName, index);
        fileName[index + 1] = '\0';

        folders.push_back(m_RootFolder->addFolderFromFile(fileName));
      }
      return ERROR_NONE;
    } else {
      // flat list of folders as they were stored in the archive
      std::vector<Folder::Ptr> folders;

      for (unsigned long i = 0; i < header.folderCount; ++i) {
        folders.push_back(m_RootFolder->addFolder(m_File, header.fileNameLength, header.offset, header.type));
      }

      m_File.seekg(header.offset);

      bool hashesValid = true;
      for (std::vector<Folder::Ptr>::iterator iter = folders.begin();
        iter != folders.end(); ++iter) {
        if (!(*iter)->resolveFileNames(m_File, testHashes)) {
          hashesValid = false;
        }
      }
      return hashesValid ? ERROR_NONE : ERROR_INVALIDHASHES;
    }
  } catch (std::ios_base::failure&) {
    return ERROR_INVALIDDATA;
  }
}


void Archive::close()
{
  m_File.close();
}


BSAULong Archive::countFiles() const
{
  return m_RootFolder->countFiles();
}


std::vector<std::string> Archive::collectFolderNames() const
{
  std::vector<std::string> result;
  m_RootFolder->collectFolderNames(result);
  return result;
}


std::vector<std::string> Archive::collectFileNames() const
{
  std::vector<std::string> result;
  m_RootFolder->collectFileNames(result);
  return result;
}


BSAULong Archive::countCharacters(const std::vector<std::string> &list) const
{
  size_t sum = 0;
  for (std::vector<std::string>::const_iterator iter = list.begin();
       iter != list.end(); ++iter) {
    sum += iter->length() + 1;
  }
  return static_cast<BSAULong>(sum);
}

#ifndef WIN32
#define _stricmp strcasecmp
#endif // WIN32

static bool endsWith(const std::string &fileName, const char *extension)
{
  size_t endLength = strlen(extension);
  if (fileName.length() < endLength) {
    return false;
  }
  return _stricmp(&fileName[fileName.length() - endLength], extension) == 0;
}


BSAULong Archive::determineFileFlags(const std::vector<std::string> &fileList) const
{
  BSAULong result = 0;

  bool hasNIF = false;
  bool hasDDS = false;
  bool hasXML = false;
  bool hasWAV = false;
  bool hasMP3 = false;
  bool hasTXT = false;
  bool hasSPT = false;
  bool hasTEX = false;
  bool hasCTL = false;

  for (std::vector<std::string>::const_iterator iter = fileList.begin();
       iter != fileList.end(); ++iter) {
    if (!hasNIF && endsWith(*iter, ".nif")) {
      hasNIF = true;
      result |= 1 << 0;
    } else if (!hasDDS && endsWith(*iter, ".dds")) {
      hasDDS = true;
      result |= 1 << 1;
    } else if (!hasXML && endsWith(*iter, ".xml")) {
      hasXML = true;
      result |= 1 << 2;
    } else if (!hasWAV && endsWith(*iter, ".wav")) {
      hasWAV = true;
      result |= 1 << 3;
    } else if (!hasMP3 && endsWith(*iter, ".mp3")) {
      hasMP3 = true;
      result |= 1 << 4;
    } else if (!hasTXT && endsWith(*iter, ".txt")) {
      hasTXT = true;
      result |= 1 << 5;
    } else if (!hasSPT && endsWith(*iter, ".spt")) {
      hasSPT = true;
      result |= 1 << 6;
    } else if (!hasTEX && endsWith(*iter, ".tex")) {
      hasTEX = true;
      result |= 1 << 7;
    } else if (!hasCTL && endsWith(*iter, ".ctl")) {
      hasCTL = true;
      result |= 1 << 8;
    }
  }
  return result;
}


void Archive::writeHeader(std::fstream &outfile, BSAULong fileFlags, BSAULong numFolders,
                          BSAULong folderNamesLength, BSAULong fileNamesLength)
{
  outfile.write("BSA\0", 4);
  writeType<BSAULong>(outfile, typeToID(m_Type));
  writeType<BSAULong>(outfile, 0x24); // header size is static
  writeType<BSAULong>(outfile, m_ArchiveFlags);
  writeType<BSAULong>(outfile, numFolders);
  writeType<BSAULong>(outfile, countFiles());
  writeType<BSAULong>(outfile, folderNamesLength);
  writeType<BSAULong>(outfile, fileNamesLength);
  writeType<BSAULong>(outfile, fileFlags);
}


EErrorCode Archive::write(const char *fileName)
{
  std::fstream outfile;
  outfile.open(fileName, fstream::out | fstream::binary);
  if (!outfile.is_open()) {
    return ERROR_ACCESSFAILED;
  }
  outfile.exceptions(std::ios_base::badbit);

  std::vector<Folder::Ptr> folders;
  m_RootFolder->collectFolders(folders);

  std::vector<std::string> folderNames;
  std::vector<std::string> fileNames;
  BSAULong folderNamesLength = 0;
  BSAULong fileNamesLength = 0;
  for (std::vector<Folder::Ptr>::const_iterator folderIter = folders.begin();
       folderIter != folders.end(); ++folderIter) {
    std::string fullPath = (*folderIter)->getFullPath();
    folderNames.push_back(fullPath);
    folderNamesLength += static_cast<BSAULong>(fullPath.length());
    for (std::vector<File::Ptr>::const_iterator fileIter = (*folderIter)->m_Files.begin();
         fileIter != (*folderIter)->m_Files.end(); ++fileIter) {
      fileNames.push_back((*fileIter)->m_Name);
      fileNamesLength += static_cast<BSAULong>((*fileIter)->m_Name.length());
    }
  }

  try {
    writeHeader(outfile, determineFileFlags(fileNames),
                static_cast<BSAULong>(folderNames.size()), folderNamesLength,
                fileNamesLength);
#pragma message("folders (and files?) need to be sorted by hash!")
    // dummy-pass: before we can store the actual folder data

    // prepare folder and file headers
#pragma message("it's unnecessary to write actual data, placeholders are sufficient")
    for (std::vector<Folder::Ptr>::const_iterator folderIter = folders.begin();
         folderIter != folders.end(); ++folderIter) {
      (*folderIter)->writeHeader(outfile);
    }

    for (std::vector<Folder::Ptr>::const_iterator folderIter = folders.begin();
         folderIter != folders.end(); ++folderIter) {
      (*folderIter)->writeData(outfile, fileNamesLength);
    }

    // write file names
    for (std::vector<std::string>::const_iterator folderIter = fileNames.begin();
         folderIter != fileNames.end(); ++folderIter) {
      writeZString(outfile, *folderIter);
    }

    // write file data
    for (std::vector<Folder::Ptr>::iterator folderIter = folders.begin();
         folderIter != folders.end(); ++folderIter) {
      (*folderIter)->writeFileData(m_File, outfile);
    }

    outfile.seekp(0x24, fstream::beg);

    // re-write folder and file structure, this time with the correct
    // offsets
    for (std::vector<Folder::Ptr>::const_iterator folderIter = folders.begin();
         folderIter != folders.end(); ++folderIter) {
      (*folderIter)->writeHeader(outfile);
    }

    for (std::vector<Folder::Ptr>::const_iterator folderIter = folders.begin();
         folderIter != folders.end(); ++folderIter) {
      (*folderIter)->writeData(outfile, fileNamesLength);
    }

    outfile.close();
    return ERROR_NONE;
  } catch (std::ios_base::failure&) {
    outfile.close();
    return ERROR_INVALIDDATA;
  }
}

DirectX::DDS_HEADER Archive::getDDSHeader(File::Ptr file, DirectX::DDS_HEADER_DXT10 &DX10Header, bool &isDX10) const
{
  DirectX::DDS_HEADER DDSHeaderData = {};
  DDSHeaderData.size = sizeof(DDSHeaderData);
  DDSHeaderData.flags = DDS_HEADER_FLAGS_TEXTURE | DDS_HEADER_FLAGS_LINEARSIZE | DDS_HEADER_FLAGS_MIPMAP;
  DDSHeaderData.height = file->m_TextureHeader.height;
  DDSHeaderData.width = file->m_TextureHeader.width;
  DDSHeaderData.mipMapCount = file->m_TextureHeader.mipCount;
  DDSHeaderData.ddspf.size = sizeof(DirectX::DDS_PIXELFORMAT);
  DDSHeaderData.caps = DDS_SURFACE_FLAGS_TEXTURE | DDS_SURFACE_FLAGS_MIPMAP;

  if (file->m_TextureHeader.unknown2 == 2049)
    DDSHeaderData.caps2 = DDS_CUBEMAP_ALLFACES;

  bool supported = true;

  switch (file->m_TextureHeader.format) {
  case DXGI_FORMAT_BC1_UNORM:
  case DXGI_FORMAT_BC1_UNORM_SRGB:
    DDSHeaderData.ddspf = DirectX::DDSPF_DXT1;
    DDSHeaderData.pitchOrLinearSize = file->m_TextureHeader.width * file->m_TextureHeader.height / 2;
    break;

  case DXGI_FORMAT_BC2_UNORM:
  case DXGI_FORMAT_BC2_UNORM_SRGB:
    DDSHeaderData.ddspf = DirectX::DDSPF_DXT3;
    DDSHeaderData.pitchOrLinearSize = file->m_TextureHeader.width * file->m_TextureHeader.height;
    break;

  case DXGI_FORMAT_BC3_UNORM:
  case DXGI_FORMAT_BC3_UNORM_SRGB:
    DDSHeaderData.ddspf = DirectX::DDSPF_DXT5;
    DDSHeaderData.pitchOrLinearSize = file->m_TextureHeader.width * file->m_TextureHeader.height;
    break;

  case DXGI_FORMAT_BC5_UNORM:
    DDSHeaderData.ddspf.flags = DDS_FOURCC;
    DDSHeaderData.ddspf.fourCC = MAKEFOURCC('A', 'T', 'I', '2');
    DDSHeaderData.pitchOrLinearSize = file->m_TextureHeader.width * file->m_TextureHeader.height;
    break;

  case DXGI_FORMAT_BC7_UNORM:
    DDSHeaderData.ddspf = DirectX::DDSPF_DX10;
    DDSHeaderData.pitchOrLinearSize = file->m_TextureHeader.width * file->m_TextureHeader.height;

    isDX10 = true;
    DX10Header.dxgiFormat = DXGI_FORMAT_BC7_UNORM;
    break;

  case DXGI_FORMAT_BC7_UNORM_SRGB:
    DDSHeaderData.ddspf = DirectX::DDSPF_DX10;
    DDSHeaderData.pitchOrLinearSize = file->m_TextureHeader.width * file->m_TextureHeader.height;

    isDX10 = true;
    DX10Header.dxgiFormat = DXGI_FORMAT_BC7_UNORM_SRGB;
    break;

  case DXGI_FORMAT_R8G8B8A8_UNORM:
    DDSHeaderData.ddspf = DirectX::DDSPF_A8R8G8B8;
    DDSHeaderData.pitchOrLinearSize = file->m_TextureHeader.width * file->m_TextureHeader.height * 4;	// 32bpp
    break;

  case DXGI_FORMAT_B8G8R8A8_UNORM:
    DDSHeaderData.ddspf = DirectX::DDSPF_A8B8G8R8;
    DDSHeaderData.pitchOrLinearSize = file->m_TextureHeader.width * file->m_TextureHeader.height * 4;	// 32bpp
    break;

  case DXGI_FORMAT_B8G8R8X8_UNORM:
    DDSHeaderData.ddspf = DirectX::DDSPF_X8B8G8R8;
    break;

  case DXGI_FORMAT_R8_UNORM:
    DDSHeaderData.ddspf = DirectX::DDSPF_L8;
    DDSHeaderData.pitchOrLinearSize = file->m_TextureHeader.width * file->m_TextureHeader.height;	// 8bpp
    break;

  default:
    return {};
    break;
  }

  return DDSHeaderData;
}

void Archive::getDX10Header(DirectX::DDS_HEADER_DXT10 &DX10Header, File::Ptr file, DirectX::DDS_HEADER DDSHeader) const
{
  DX10Header.resourceDimension = DirectX::DDS_DIMENSION_TEXTURE2D;
  DX10Header.miscFlag = 0;
  DX10Header.arraySize = 1;
  DX10Header.miscFlags2 = 0;
}

static const unsigned long CHUNK_SIZE = 128 * 1024;

EErrorCode Archive::extractDirect(File::Ptr file, std::ofstream &outFile) const
{
  EErrorCode result = ERROR_NONE;
  if (file->m_FileSize == 0) {
    // don't try to read empty file
    return result;
  }

  m_File.clear();
  m_File.seekg(static_cast<std::ifstream::pos_type>(file->m_DataOffset), std::ios::beg);

  if (m_Type == TYPE_FALLOUT4) {
    if (!file->m_TextureChunks.size()) {
      BSAULong size = file->m_UncompressedFileSize;
      std::unique_ptr<char[]> buffer(new char[size]);
      m_File.read(buffer.get(), size);
      outFile.write(buffer.get(), size);
    } else {
      bool isDX10 = false;
      DirectX::DDS_HEADER_DXT10 DX10HeaderData = {};
      DirectX::DDS_HEADER DDSHeaderData = getDDSHeader(file, DX10HeaderData, isDX10);

      outFile.write("DDS ", 4);
      char *DDSHeader = new char[sizeof(DDSHeaderData)];
      memcpy(DDSHeader, &DDSHeaderData, sizeof(DDSHeaderData));
      outFile.write(DDSHeader, sizeof(DDSHeaderData));
      delete DDSHeader;

      if (isDX10) {
        getDX10Header(DX10HeaderData, file, DDSHeaderData);
        char *DX10Header = new char[sizeof(DX10HeaderData)];
        memcpy(DX10Header, &DX10HeaderData, sizeof(DX10HeaderData));
        outFile.write(DX10Header, sizeof(DX10HeaderData));
        delete DX10Header;
      }

      for (BSAUInt i = 0; i < file->m_TextureChunks.size(); ++i) {
        BSAULong length = file->m_TextureChunks[i].unpackedSize;
        std::unique_ptr<char[]> chunk(new char[length]);
        m_File.read(chunk.get(), length);
        outFile.write(chunk.get(), length);
      }
    }
  } else {
    BSAULong size = file->m_FileSize;
    if (namePrefixed()) {
      std::string fullName = readBString(m_File);
      if (size <= fullName.length()) {
#pragma message("report error!")
        return result;
      }
      size -= fullName.length() + 1;
    }
    std::unique_ptr<unsigned char[]> buffer(new unsigned char[size]);
    m_File.read(reinterpret_cast<char*>(buffer.get()), size);
    if (result == ERROR_NONE)
      outFile.write(reinterpret_cast<char*>(buffer.get()), size);
  }
  std::unique_ptr<char[]> inBuffer(new char[CHUNK_SIZE]);

  try {
    unsigned long sizeLeft = file->m_FileSize;

    while (sizeLeft > 0) {
      int chunkSize = (std::min)(sizeLeft, CHUNK_SIZE);
      m_File.read(inBuffer.get(), chunkSize);
      outFile.write(inBuffer.get(), chunkSize);
      sizeLeft -= chunkSize;
    }
  } catch (const std::exception&) {
    result = ERROR_INVALIDDATA;
  }
  return result;
}


boost::shared_array<unsigned char> Archive::decompress(unsigned char *inBuffer, BSAULong inSize,
                                                       EErrorCode &result, BSAULong &outSize)
{
  if (outSize == 0) {
    memcpy(&outSize, inBuffer, sizeof(BSAULong));
    inBuffer += sizeof(BSAULong);
    inSize -= sizeof(BSAULong);
  }

  if ((inSize == 0) || (outSize == 0)) {
    return boost::shared_array<unsigned char>();
  }

  boost::shared_array<unsigned char> outBuffer(new unsigned char[outSize]);

  z_stream stream;
  try {
    stream.zalloc = Z_NULL;
    stream.zfree = Z_NULL;
    stream.opaque = Z_NULL;
    stream.avail_in = inSize;
    stream.next_in = static_cast<Bytef*>(inBuffer);
    int zlibRet = inflateInit2(&stream, 15 + 32);
    if (zlibRet != Z_OK) {
      result = ERROR_ZLIBINITFAILED;
      return boost::shared_array<unsigned char>();
    }

    do {
      stream.avail_out = outSize;
      stream.next_out = reinterpret_cast<Bytef*>(outBuffer.get());
      zlibRet = inflate(&stream, Z_NO_FLUSH);
      if ((zlibRet != Z_OK) && (zlibRet != Z_STREAM_END) && (zlibRet != Z_BUF_ERROR)) {
#pragma message("pass result code to caller")
        throw std::runtime_error("invalid data");
      }
    } while (stream.avail_out == 0);
    inflateEnd(&stream);
    return outBuffer;
  } catch (const std::exception&) {
    result = ERROR_INVALIDDATA;
    inflateEnd(&stream);
    return boost::shared_array<unsigned char>();
  }
}

EErrorCode Archive::extractCompressed(File::Ptr file, std::ofstream &outFile) const
{
  EErrorCode result = ERROR_NONE;
  if (file->m_FileSize == 0) {
    // don't try to read empty file
    return result;
  }

  m_File.clear();
  m_File.seekg(static_cast<std::ifstream::pos_type>(file->m_DataOffset), std::ios::beg);

  if (m_Type == TYPE_FALLOUT4) {
    if (!file->m_TextureChunks.size()) {
      BSAULong inSize = file->m_FileSize;
      std::unique_ptr<unsigned char[]> inBuffer(new unsigned char[inSize]);
      m_File.read(reinterpret_cast<char*>(inBuffer.get()), inSize);
      BSAULong length = file->m_UncompressedFileSize;
      boost::shared_array<unsigned char> buffer = decompress(inBuffer.get(), inSize, result, length);
      if (result == ERROR_NONE) {
        outFile.write(reinterpret_cast<char*>(buffer.get()), length);
      }
    } else {
      bool isDX10 = false;
      DirectX::DDS_HEADER_DXT10 DX10HeaderData = {};
      DirectX::DDS_HEADER DDSHeaderData = getDDSHeader(file, DX10HeaderData, isDX10);

      outFile.write("DDS ", 4);
      char *DDSHeader = new char[sizeof(DDSHeaderData)];
      memcpy(DDSHeader, &DDSHeaderData, sizeof(DDSHeaderData));
      outFile.write(DDSHeader, sizeof(DDSHeaderData));
      delete DDSHeader;

      if (isDX10) {
        getDX10Header(DX10HeaderData, file, DDSHeaderData);
        char *DX10Header = new char[sizeof(DX10HeaderData)];
        memcpy(DX10Header, &DX10HeaderData, sizeof(DX10HeaderData));
        outFile.write(DX10Header, sizeof(DX10HeaderData));
        delete DX10Header;
      }

      for (BSAUInt i = 0; i < file->m_TextureChunks.size(); ++i) {
        BSAULong length = file->m_TextureChunks[i].unpackedSize;
        std::unique_ptr<unsigned char[]> chunk(new unsigned char[file->m_TextureChunks[i].packedSize]);
        m_File.read(reinterpret_cast<char*>(chunk.get()), file->m_TextureChunks[i].packedSize);
        boost::shared_array<unsigned char> unpackedChunk = decompress(chunk.get(), file->m_TextureChunks[i].packedSize, result, length);
        if (result == ERROR_NONE) {
          outFile.write(reinterpret_cast<char*>(unpackedChunk.get()), length);
        }
      }
    }
  } else if (m_Type == TYPE_SKYRIMSE) {
    BSAULong inSize = file->m_FileSize;
    if (namePrefixed()) {
      std::string fullName = readBString(m_File);
      if (inSize <= fullName.length()) {
#pragma message("report error!")
        return result;
      }
      inSize -= fullName.length() + 1;
    }
    BSAULong outSize = readType<BSAULong>(m_File);
    inSize -= sizeof(BSAULong);
    std::unique_ptr<unsigned char[]> inBuffer(new unsigned char[inSize]);
    m_File.read(reinterpret_cast<char*>(inBuffer.get()), inSize);

    LZ4F_decompressionContext_t dcContext = nullptr;
    LZ4F_decompressOptions_t options = {};
    LZ4F_createDecompressionContext(&dcContext, LZ4F_VERSION);
    size_t lzOutSize = outSize;
    size_t lzInSize = inSize;

    std::unique_ptr<unsigned char[]> outBuffer(new unsigned char[outSize]);
    LZ4F_decompress(dcContext, outBuffer.get(), &lzOutSize, inBuffer.get(), &lzInSize, &options);

    outFile.write(reinterpret_cast<char*>(outBuffer.get()), outSize);
  } else {
    BSAULong inSize = file->m_FileSize;
    if (namePrefixed()) {
      std::string fullName = readBString(m_File);
      if (inSize <= fullName.length()) {
#pragma message("report error!")
        return result;
      }
      inSize -= fullName.length() + 1;
    }
    std::unique_ptr<unsigned char[]> inBuffer(new unsigned char[inSize]);
    m_File.read(reinterpret_cast<char*>(inBuffer.get()), inSize);
    BSAULong length = 0UL;
    boost::shared_array<unsigned char> buffer = decompress(inBuffer.get(), inSize, result, length);
    if (result == ERROR_NONE) {
      outFile.write(reinterpret_cast<char*>(buffer.get()), length);
    }
  }

  return result;
}


EErrorCode Archive::extract(File::Ptr file, const char *outputDirectory) const
{
  std::string fileName = makeString("%s/%s", outputDirectory, file->getName().c_str());
  std::ofstream outputFile(fileName.c_str(), fstream::out | fstream::binary | fstream::trunc);
  if (!outputFile.is_open()) {
    return ERROR_ACCESSFAILED;
  }

  EErrorCode result = ERROR_NONE;
  if (compressed(file)) {
    result = extractCompressed(file, outputFile);
  } else {
    result = extractDirect(file, outputFile);
  }
  outputFile.close();
  return result;
}


void Archive::readFiles(std::queue<FileInfo> &queue, boost::mutex &mutex,
                        boost::interprocess::interprocess_semaphore &bufferCount,
                        boost::interprocess::interprocess_semaphore &queueFree,
                        std::vector<File::Ptr>::iterator begin, std::vector<File::Ptr>::iterator end)
{
  for (; begin != end && !boost::this_thread::interruption_requested(); ++begin) {
    queueFree.wait();

    FileInfo fileInfo;
    fileInfo.file = *begin;
    size_t size = static_cast<size_t>(fileInfo.file->m_FileSize);

    m_File.seekg(fileInfo.file->m_DataOffset);
    if (m_Type != TYPE_FALLOUT4) {
      if (namePrefixed()) {
        std::string fullName = readBString(m_File);
        if (size <= fullName.length()) {
#pragma message("report error!")
          continue;
        }
        size -= fullName.length() + 1;
      }
      if (m_Type == TYPE_SKYRIMSE && compressed(fileInfo.file)) {
        fileInfo.file->m_UncompressedFileSize = readType<BSAULong>(m_File);
        size -= 4;
      }
      fileInfo.data = std::make_pair(
        boost::shared_array<unsigned char>(new unsigned char[size]),
        static_cast<BSAULong>(size));
      m_File.read(reinterpret_cast<char*>(fileInfo.data.first.get()), size);
    } else {
      if (!fileInfo.file->m_TextureChunks.size()) {
        if (size == 0) size = fileInfo.file->m_UncompressedFileSize;
        fileInfo.data = std::make_pair(
          boost::shared_array<unsigned char>(new unsigned char[size]),
          static_cast<BSAULong>(size));
        m_File.read(reinterpret_cast<char*>(fileInfo.data.first.get()), size);
      } else {
        fileInfo.file->m_UncompressedFileSize = 0L;
        BSAULong totalSize = 0U;
        for (BSAUInt i = 0; i < fileInfo.file->m_TextureChunks.size(); ++i) {
          totalSize += fileInfo.file->m_TextureChunks[i].unpackedSize;
        }
        char *chunkData = new char[totalSize];
        BSAULong currentPos = 0U;
        for (BSAUInt i = 0; i < fileInfo.file->m_TextureChunks.size(); ++i) {
          BSAULong length = fileInfo.file->m_TextureChunks[i].unpackedSize;
          if (fileInfo.file->m_TextureChunks[i].packedSize > 0) {
            char *chunk = new char[fileInfo.file->m_TextureChunks[i].packedSize];
            m_File.read(chunk, fileInfo.file->m_TextureChunks[i].packedSize);
            EErrorCode result = ERROR_NONE;
            try {
              boost::shared_array<unsigned char> unpackedChunk = decompress(reinterpret_cast<unsigned char*>(chunk), fileInfo.file->m_TextureChunks[i].packedSize, result, length);
              delete[] chunk;
              memcpy(chunkData + currentPos, reinterpret_cast<char *>(unpackedChunk.get()), length);
              unpackedChunk.reset();
            } catch (const std::exception &) {
#pragma message("report error!")
              continue;
            }
            fileInfo.file->m_UncompressedFileSize += length;
          } else {
            char *chunk = new char[length];
            m_File.read(chunk, length);
            memcpy(chunkData + currentPos, chunk, length);
          }
          currentPos += length;
        }
        fileInfo.file->m_FileSize = 0;
        fileInfo.data = std::make_pair(
          boost::shared_array<unsigned char>(reinterpret_cast<unsigned char *>(chunkData)),
          static_cast<BSAULong>(totalSize)
        );
      }
    }

    {
      boost::interprocess::scoped_lock<boost::mutex> lock(mutex);
      queue.push(fileInfo);
    }
    bufferCount.post();
  }
}


inline bool fileExists(const std::string &name) {
  struct stat buffer;
  return stat(name.c_str(), &buffer) != -1;
}


void Archive::extractFiles(const std::string &targetDirectory,
                           std::queue<FileInfo> &queue, boost::mutex &mutex,
                           boost::interprocess::interprocess_semaphore &bufferCount,
                           boost::interprocess::interprocess_semaphore &queueFree,
                           int totalFiles,
                           bool overwrite,
                           int &filesDone)
{
  for (int i = 0; i < totalFiles; ++i) {
    bufferCount.wait();
    if (boost::this_thread::interruption_requested()) {
      break;
    }

    FileInfo fileInfo;

    {
      boost::interprocess::scoped_lock<boost::mutex> lock(mutex);
      fileInfo = queue.front();
      ++filesDone;
      queue.pop();
    }
    queueFree.post();

    DataBuffer dataBuffer = fileInfo.data;

    std::string fileName = makeString("%s\\%s", targetDirectory.c_str(), fileInfo.file->getFilePath().c_str());
    if (!overwrite && fileExists(fileName)) {
      continue;
    }

    std::ofstream outputFile(fileName.c_str(), fstream::out | fstream::binary | fstream::trunc);

    if (!outputFile.is_open()) {
#pragma message("report error!")
      continue;
      //return ERROR_ACCESSFAILED;
    }

    if (m_Type != TYPE_FALLOUT4) {
      // BSA extraction
      if (compressed(fileInfo.file)) {
        // Decompress data
        if (m_Type != TYPE_SKYRIMSE) {
          // Oblivion - Skyrim LE use gzip compression
          EErrorCode result = ERROR_NONE;
          try {
            BSAULong length = 0UL;
            boost::shared_array<unsigned char> buffer = decompress(dataBuffer.first.get(), dataBuffer.second,
              result, length);
            dataBuffer.first.reset();
            if (buffer.get() != nullptr) {
              outputFile.write(reinterpret_cast<char*>(buffer.get()), length);
              buffer.reset();
            }
          }
          catch (const std::exception &) {
#pragma message("report error!")
            continue;
          }
        } else {
          // Skyrim SE uses LZ4 Frame compression
          char *outBuffer = new char[fileInfo.file->m_UncompressedFileSize];

          LZ4F_decompressionContext_t dcContext = nullptr;
          LZ4F_decompressOptions_t options = {};
          LZ4F_createDecompressionContext(&dcContext, LZ4F_VERSION);
          size_t outSize = fileInfo.file->m_UncompressedFileSize;
          size_t inSize = dataBuffer.second;

          LZ4F_decompress(dcContext, outBuffer, &outSize, dataBuffer.first.get(), &inSize, &options);
          outputFile.write(outBuffer, fileInfo.file->m_UncompressedFileSize);
          delete[] outBuffer;
          dataBuffer.first.reset();
        }
      } else {
        // No compression - just write the data.
        outputFile.write(reinterpret_cast<char*>(dataBuffer.first.get()), dataBuffer.second);
        dataBuffer.first.reset();
      }
    } else {
      // BA2 format
      if (fileInfo.file->m_TextureChunks.size()) {
        // Texture stream format - requires building the header data for the DDS file
        bool isDX10 = false;
        DirectX::DDS_HEADER_DXT10 DX10HeaderData = {};
        DirectX::DDS_HEADER DDSHeaderData = getDDSHeader(fileInfo.file, DX10HeaderData, isDX10);

        outputFile.write("DDS ", 4);
        char *DDSHeader = new char[sizeof(DDSHeaderData)];
        memcpy(DDSHeader, &DDSHeaderData, sizeof(DDSHeaderData));
        outputFile.write(DDSHeader, sizeof(DDSHeaderData));
        delete DDSHeader;

        if (isDX10) {
          // This format requires DX10 header info
          getDX10Header(DX10HeaderData, fileInfo.file, DDSHeaderData);

          char *DX10Header = new char[sizeof(DX10HeaderData)];
          memcpy(DX10Header, &DX10HeaderData, sizeof(DX10HeaderData));
          outputFile.write(DX10Header, sizeof(DX10HeaderData));
          delete DX10Header;
        }
      }

      EErrorCode result = ERROR_NONE;
      try {
        BSAULong length = fileInfo.file->m_UncompressedFileSize;
        if (fileInfo.file->m_FileSize > 0 && !fileInfo.file->m_TextureChunks.size()) {
          BSAULong length = fileInfo.file->m_UncompressedFileSize;
          boost::shared_array<unsigned char> buffer = decompress(dataBuffer.first.get(), dataBuffer.second,
            result, length);
          if (buffer.get() != nullptr) {
            outputFile.write(reinterpret_cast<char*>(buffer.get()), length);
            buffer.reset();
          }
        } else {
          outputFile.write(reinterpret_cast<char*>(dataBuffer.first.get()), dataBuffer.second);
        }
        dataBuffer.first.reset();
      } catch (const std::exception &) {
#pragma message("report error!")
        continue;
      }
    }
  }
}


void Archive::createFolders(const std::string &targetDirectory, Folder::Ptr folder)
{
  for (std::vector<Folder::Ptr>::iterator iter = folder->m_SubFolders.begin();
       iter != folder->m_SubFolders.end(); ++iter) {
    std::string subDirName = targetDirectory + "\\" + (*iter)->getName();
    ::CreateDirectoryA(subDirName.c_str(), nullptr);
    createFolders(subDirName, *iter);
  }
}


EErrorCode Archive::extractAll(const char *outputDirectory,
                               const boost::function<bool (int value, std::string fileName)> &progress,
                               bool overwrite)
{
#pragma message("report errors")
  createFolders(outputDirectory, m_RootFolder);

  std::vector<File::Ptr> fileList;
  m_RootFolder->collectFiles(fileList);
  std::sort(fileList.begin(), fileList.end(), ByOffset);
  m_File.seekg((*(fileList.begin()))->m_DataOffset);

  std::queue<FileInfo> buffers;
  boost::mutex queueMutex;
  int filesDone = 0;
  boost::interprocess::interprocess_semaphore bufferCount(0);
  boost::interprocess::interprocess_semaphore queueFree(100);

  boost::thread readerThread(boost::bind(&Archive::readFiles, this,
                                         boost::ref(buffers), boost::ref(queueMutex),
                                         boost::ref(bufferCount), boost::ref(queueFree),
                                         fileList.begin(), fileList.end()));

  boost::thread extractThread(boost::bind(
      &Archive::extractFiles, this, outputDirectory, boost::ref(buffers),
      boost::ref(queueMutex), boost::ref(bufferCount), boost::ref(queueFree),
      static_cast<int>(fileList.size()), overwrite, boost::ref(filesDone)));

  bool readerDone  = false;
  bool extractDone = false;
  bool canceled = false;
  while (!readerDone || !extractDone) {
    if (!readerDone) {
      readerDone = readerThread.timed_join(boost::posix_time::millisec(100));
    }
    if (readerDone) {
      extractDone = extractThread.timed_join(boost::posix_time::millisec(100));
      // don't cancel extractor before reader is done or else reader may be stuck trying to write to a queue
      if (canceled) {
        // ensure the extract thread wakes up.
        extractThread.interrupt();
        bufferCount.post();
      }
    }
    size_t index
        = (std::min)(static_cast<size_t>(filesDone), fileList.size() - 1);
    if (!progress((filesDone * 100) / static_cast<int>(fileList.size()),
                  fileList[index]->getName())
        && !canceled) {
      readerThread.interrupt();
      canceled = true; // don't interrupt repeatedly
    }
  }

  return ERROR_NONE;
}


bool Archive::compressed(const File::Ptr &file) const
{
  if (m_Type != TYPE_FALLOUT4)
    return file->compressToggled() ^ defaultCompressed();
  return (file->m_FileSize > 0);
}

File::Ptr Archive::createFile(const std::string &name, const std::string &sourceName,
                              bool compressed)
{
  return File::Ptr(new File(name, sourceName, nullptr,
                            defaultCompressed() != compressed));
}


} // namespace BSA
<|MERGE_RESOLUTION|>--- conflicted
+++ resolved
@@ -100,15 +100,10 @@
     if (type == TYPE_FALLOUT4) {
       result.type = type;
       infile.read(result.archType, 4);
-<<<<<<< HEAD
-      result.fileCount = readType<BSAUInt>(infile);
-      result.nameTableOffset = readType<BSAHash>(infile);
-=======
       result.archType[4] = '\0';
       result.fileCount = readType<BSAUInt>(infile);
       result.nameTableOffset = readType<BSAHash>(infile);
       result.archiveFlags = FLAG_HASDIRNAMES | FLAG_HASFILENAMES;
->>>>>>> 03e80fba
     }
     else {
       result.type = type;
@@ -124,10 +119,7 @@
     result.type = TYPE_MORROWIND;
     result.offset = readType<BSAUInt>(infile);
     result.fileCount = readType<BSAUInt>(infile);
-<<<<<<< HEAD
-=======
     result.archiveFlags = FLAG_HASDIRNAMES | FLAG_HASFILENAMES;
->>>>>>> 03e80fba
   }
 
   return result;
@@ -1106,4 +1098,4 @@
 }
 
 
-} // namespace BSA
+} // namespace BSA