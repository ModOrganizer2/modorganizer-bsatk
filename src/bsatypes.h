--- conflicted
+++ resolved
@@ -52,8 +52,6 @@
   BSAUInt offset;
 };
 
-<<<<<<< HEAD
-=======
 struct FO4TextureHeader
 {
   BSAUInt nameHash;;
@@ -72,14 +70,13 @@
 struct FO4TextureChunk
 {
   BSAHash	offset;
-  BSAUInt	packedSize;	
+  BSAUInt	packedSize;
   BSAUInt	unpackedSize;
   BSAUShort	startMip;
   BSAUShort	endMip;
   BSAUInt	unknown;
 };
 
->>>>>>> 03e80fba
 #else // WIN32
 
 #include <stdint.h>
@@ -124,4 +121,3 @@
 
 
 #endif // BSATYPES_H
-
